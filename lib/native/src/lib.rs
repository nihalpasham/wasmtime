//! Performs autodetection of the host for the purposes of running
//! Cretonne to generate code to run on the same machine.
<<<<<<< HEAD
#![deny(missing_docs)]
=======

#![deny(missing_docs,
        trivial_numeric_casts,
        unused_extern_crates)]
>>>>>>> 11eddafe

#![cfg_attr(not(feature = "std"), no_std)]

extern crate cretonne;

#[cfg(any(target_arch = "x86", target_arch = "x86_64"))]
extern crate raw_cpuid;

use cretonne::isa;
use cretonne::settings::{self, Configurable};

#[cfg(any(target_arch = "x86", target_arch = "x86_64"))]
use raw_cpuid::CpuId;

/// Return `settings` and `isa` builders configured for the current host
/// machine, or `Err(())` if the host machine is not supported
/// in the current configuration.
pub fn builders() -> Result<(settings::Builder, isa::Builder), &'static str> {
    let mut flag_builder = settings::builder();

    // TODO: Add RISC-V support once Rust supports it.

    if cfg!(target_pointer_width = "64") {
        flag_builder.enable("is_64bit").unwrap();
    }

    let name = if cfg!(any(target_arch = "x86", target_arch = "x86_64")) {
        "intel"
    } else if cfg!(target_arch = "arm") {
        "arm32"
    } else if cfg!(target_arch = "aarch64") {
        "arm64"
    } else {
        return Err("unrecognized architecture");
    };

    let mut isa_builder = isa::lookup(name).map_err(|err| match err {
        isa::LookupError::Unknown => panic!(),
        isa::LookupError::Unsupported => "unsupported architecture",
    })?;

    if cfg!(any(target_arch = "x86", target_arch = "x86_64")) {
        parse_x86_cpuid(&mut isa_builder)?;
    }

    Ok((flag_builder, isa_builder))
}

#[cfg(any(target_arch = "x86", target_arch = "x86_64"))]
fn parse_x86_cpuid(isa_builder: &mut isa::Builder) -> Result<(), &'static str> {
    let cpuid = CpuId::new();

    if let Some(info) = cpuid.get_feature_info() {
        if !info.has_sse2() {
            return Err("x86 support requires SSE2");
        }
        if info.has_sse3() {
            isa_builder.enable("has_sse3").unwrap();
        }
        if info.has_sse41() {
            isa_builder.enable("has_sse41").unwrap();
        }
        if info.has_sse42() {
            isa_builder.enable("has_sse42").unwrap();
        }
        if info.has_popcnt() {
            isa_builder.enable("has_popcnt").unwrap();
        }
        if info.has_avx() {
            isa_builder.enable("has_avx").unwrap();
        }
    }
    if let Some(info) = cpuid.get_extended_feature_info() {
        if info.has_bmi1() {
            isa_builder.enable("has_bmi1").unwrap();
        }
        if info.has_bmi2() {
            isa_builder.enable("has_bmi2").unwrap();
        }
    }
    if let Some(info) = cpuid.get_extended_function_info() {
        if info.has_lzcnt() {
            isa_builder.enable("has_lzcnt").unwrap();
        }
    }
    Ok(())
}<|MERGE_RESOLUTION|>--- conflicted
+++ resolved
@@ -1,13 +1,9 @@
 //! Performs autodetection of the host for the purposes of running
 //! Cretonne to generate code to run on the same machine.
-<<<<<<< HEAD
-#![deny(missing_docs)]
-=======
 
 #![deny(missing_docs,
         trivial_numeric_casts,
         unused_extern_crates)]
->>>>>>> 11eddafe
 
 #![cfg_attr(not(feature = "std"), no_std)]
 
